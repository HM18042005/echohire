import 'package:flutter/material.dart';
import '../services/api_service.dart';
<<<<<<< HEAD
=======
import '../models/interview.dart';
import '../config/ai_workflow_config.dart';
import '../services/ai_interview_launcher.dart';
>>>>>>> d1ac9eb8

class AIGuidedInterviewScreen extends StatefulWidget {
  const AIGuidedInterviewScreen({super.key});

  @override
  State<AIGuidedInterviewScreen> createState() =>
      _AIGuidedInterviewScreenState();
}

class _AIGuidedInterviewScreenState extends State<AIGuidedInterviewScreen> {
  final _formKey = GlobalKey<FormState>();
  final _companyNameController = TextEditingController();

  bool _loading = false;
<<<<<<< HEAD
  String? _statusMessage;
=======

  String? _errorMessage;

  final List<String> _interviewTypes = [
    'technical',
    'behavioral',
    'system_design',
    'cultural_fit',
    'mixed',
  ];

  final List<String> _experienceLevels = [
    'junior',
    'mid',
    'senior',
    'lead',
    'principal',
  ];
>>>>>>> d1ac9eb8

  @override
  void dispose() {
    _companyNameController.dispose();
    super.dispose();
  }

  Future<void> _startAIGuidedInterview() async {
    if (!_formKey.currentState!.validate()) return;

    setState(() {
      _loading = true;
<<<<<<< HEAD
      _statusMessage = 'Setting up your AI guided interview...';
=======
      _errorMessage = null;
>>>>>>> d1ac9eb8
    });

    try {
      final apiService = ApiService();
      final result = await apiService.createAIGuidedInterview(
        companyName: _companyNameController.text.trim(),
      );

<<<<<<< HEAD
      setState(() {
        _statusMessage = 'Interview session created successfully!';
        _loading = false;
      });

      _showSuccessDialog(result);
    } catch (e) {
      setState(() {
        _statusMessage = 'Error: ${e.toString()}';
        _loading = false;
      });
    }
  }

  void _showSuccessDialog(Map<String, dynamic> result) {
    showDialog(
      context: context,
      barrierDismissible: false,
      builder: (context) => AlertDialog(
        title: const Text('🤖 AI Interview Session Ready'),
        content: Column(
          mainAxisSize: MainAxisSize.min,
          children: [
            const Text(
              'Your AI guided interview session has been created successfully!',
              style: TextStyle(fontSize: 16),
            ),
            const SizedBox(height: 16),
            Text('Session ID: ${result['sessionId'] ?? 'N/A'}'),
            Text('Interview ID: ${result['interviewId'] ?? 'N/A'}'),
            Text('Status: ${result['status'] ?? 'Created'}'),
          ],
        ),
        actions: [
          TextButton(
            onPressed: () {
              Navigator.of(context).pop();
              Navigator.of(context).pop(); // Go back to home
            },
            child: const Text('Got it!'),
          ),
        ],
      ),
    );
  }

=======
      final interviewId = result['interviewId']?.toString();

      if (interviewId == null || interviewId.isEmpty) {
        setState(() {
          _errorMessage =
              'Interview was created but no interview ID was returned.';
        });
        return;
      }

      final interview = Interview(
        id: interviewId,
        jobTitle: _jobTitleController.text.trim().isNotEmpty
            ? _jobTitleController.text.trim()
            : 'AI Guided Interview',
        companyName: _companyNameController.text.trim().isNotEmpty
            ? _companyNameController.text.trim()
            : 'AI Guided',
        interviewDate: DateTime.now(),
        status: InterviewStatus.inProgress,
        overallScore: null,
        userId: '',
        createdAt: DateTime.now(),
        updatedAt: DateTime.now(),
      );

      if (!mounted) return;

      await AIInterviewLauncher.launchFromStartData(
        context,
        interview: interview,
        startData: result,
      );
    } catch (e) {
      setState(() {
        _errorMessage = e.toString();
      });
    } finally {
      setState(() {
        _loading = false;
      });
    }
  }

>>>>>>> d1ac9eb8
  @override
  Widget build(BuildContext context) {
    return Scaffold(
      appBar: AppBar(
        title: const Text('🤖 AI Guided Interview'),
        backgroundColor: Theme.of(context).colorScheme.inversePrimary,
      ),
      body: Padding(
        padding: const EdgeInsets.all(24.0),
        child: Form(
          key: _formKey,
          child: Column(
            crossAxisAlignment: CrossAxisAlignment.stretch,
            children: [
              const Text(
                'AI Guided Interview',
                style: TextStyle(fontSize: 24, fontWeight: FontWeight.bold),
                textAlign: TextAlign.center,
              ),
              const SizedBox(height: 16),
              const Text(
                'Start with just your company name. Our AI assistant will ask about job role, experience level, and interview type during the conversation.',
                textAlign: TextAlign.center,
                style: TextStyle(fontSize: 16, color: Colors.grey),
              ),
              const SizedBox(height: 32),
              TextFormField(
                controller: _companyNameController,
                decoration: const InputDecoration(
                  labelText: 'Company Name *',
                  hintText: 'e.g., InnovateTech Solutions',
                  prefixIcon: Icon(Icons.business),
                  border: OutlineInputBorder(),
                ),
                validator: (value) {
                  if (value == null || value.trim().isEmpty) {
                    return 'Please enter the company name';
                  }
                  return null;
                },
                textCapitalization: TextCapitalization.words,
              ),
              const SizedBox(height: 32),
              ElevatedButton.icon(
                onPressed: _loading ? null : _startAIGuidedInterview,
                icon: _loading
                    ? const SizedBox(
                        width: 20,
                        height: 20,
                        child: CircularProgressIndicator(strokeWidth: 2),
                      )
                    : const Icon(Icons.rocket_launch),
                label: Text(
                  _loading ? 'Setting up...' : 'Start AI Guided Interview',
                  style: const TextStyle(
                    fontSize: 16,
                    fontWeight: FontWeight.w600,
                  ),
                ),
                style: ElevatedButton.styleFrom(
                  padding: const EdgeInsets.symmetric(vertical: 16),
                ),
              ),
              const SizedBox(height: 24),
              if (_statusMessage != null)
                Container(
                  padding: const EdgeInsets.all(16),
                  decoration: BoxDecoration(
                    color: _statusMessage!.startsWith('Error')
                        ? Colors.red.shade50
                        : Colors.green.shade50,
                    borderRadius: BorderRadius.circular(12),
                    border: Border.all(
                      color: _statusMessage!.startsWith('Error')
                          ? Colors.red.shade200
                          : Colors.green.shade200,
                    ),
                  ),
<<<<<<< HEAD
                  child: Text(
                    _statusMessage!,
                    style: TextStyle(
                      color: _statusMessage!.startsWith('Error')
                          ? Colors.red.shade700
                          : Colors.green.shade700,
                      fontSize: 14,
                    ),
                  ),
                ),
=======
                ),

              const SizedBox(height: 24),
>>>>>>> d1ac9eb8
            ],
          ),
        ),
      ),
    );
  }
}<|MERGE_RESOLUTION|>--- conflicted
+++ resolved
@@ -1,11 +1,8 @@
 import 'package:flutter/material.dart';
 import '../services/api_service.dart';
-<<<<<<< HEAD
-=======
 import '../models/interview.dart';
 import '../config/ai_workflow_config.dart';
 import '../services/ai_interview_launcher.dart';
->>>>>>> d1ac9eb8
 
 class AIGuidedInterviewScreen extends StatefulWidget {
   const AIGuidedInterviewScreen({super.key});
@@ -20,9 +17,6 @@
   final _companyNameController = TextEditingController();
 
   bool _loading = false;
-<<<<<<< HEAD
-  String? _statusMessage;
-=======
 
   String? _errorMessage;
 
@@ -41,7 +35,6 @@
     'lead',
     'principal',
   ];
->>>>>>> d1ac9eb8
 
   @override
   void dispose() {
@@ -54,11 +47,7 @@
 
     setState(() {
       _loading = true;
-<<<<<<< HEAD
-      _statusMessage = 'Setting up your AI guided interview...';
-=======
       _errorMessage = null;
->>>>>>> d1ac9eb8
     });
 
     try {
@@ -67,54 +56,6 @@
         companyName: _companyNameController.text.trim(),
       );
 
-<<<<<<< HEAD
-      setState(() {
-        _statusMessage = 'Interview session created successfully!';
-        _loading = false;
-      });
-
-      _showSuccessDialog(result);
-    } catch (e) {
-      setState(() {
-        _statusMessage = 'Error: ${e.toString()}';
-        _loading = false;
-      });
-    }
-  }
-
-  void _showSuccessDialog(Map<String, dynamic> result) {
-    showDialog(
-      context: context,
-      barrierDismissible: false,
-      builder: (context) => AlertDialog(
-        title: const Text('🤖 AI Interview Session Ready'),
-        content: Column(
-          mainAxisSize: MainAxisSize.min,
-          children: [
-            const Text(
-              'Your AI guided interview session has been created successfully!',
-              style: TextStyle(fontSize: 16),
-            ),
-            const SizedBox(height: 16),
-            Text('Session ID: ${result['sessionId'] ?? 'N/A'}'),
-            Text('Interview ID: ${result['interviewId'] ?? 'N/A'}'),
-            Text('Status: ${result['status'] ?? 'Created'}'),
-          ],
-        ),
-        actions: [
-          TextButton(
-            onPressed: () {
-              Navigator.of(context).pop();
-              Navigator.of(context).pop(); // Go back to home
-            },
-            child: const Text('Got it!'),
-          ),
-        ],
-      ),
-    );
-  }
-
-=======
       final interviewId = result['interviewId']?.toString();
 
       if (interviewId == null || interviewId.isEmpty) {
@@ -159,7 +100,6 @@
     }
   }
 
->>>>>>> d1ac9eb8
   @override
   Widget build(BuildContext context) {
     return Scaffold(
@@ -238,7 +178,6 @@
                           : Colors.green.shade200,
                     ),
                   ),
-<<<<<<< HEAD
                   child: Text(
                     _statusMessage!,
                     style: TextStyle(
@@ -249,11 +188,8 @@
                     ),
                   ),
                 ),
-=======
-                ),
 
               const SizedBox(height: 24),
->>>>>>> d1ac9eb8
             ],
           ),
         ),
